--- conflicted
+++ resolved
@@ -786,16 +786,12 @@
         else:
             model_executable = self.hybrid_model
 
-<<<<<<< HEAD
-        batch_input = {"input_tokens_ids": input_token_ids, "output_tensor": output_tensor, "input_meta_data": input_meta_data}
-=======
         batch_input = {
                         "input_tokens_ids": input_token_ids, 
                         "output_tensor": output_tensor, 
                         "inputmetadata": input_meta_data,
                         "k_caches": self.k_cache,
                         "v_caches": self.v_cache}
->>>>>>> b0e386f0
         outputs = self.hybrid_inference.execute_pipeline(batch_input, self.hybrid_model, None, False, return_outputs=True)
         print(outputs)
         # TODO: padding_id is used for generating attn_mask and will be removed if nopad version is supported.
